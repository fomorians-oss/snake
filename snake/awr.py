import os
import time
import atexit
import argparse

import gym
import numpy as np
import tensorflow as tf
import pyoneer.rl as pyrl
from gym.envs.registration import register

from snake import agents
from snake.rollout import BatchRollout
from snake.utilities import generalized_advantage_estimate, discounted_returns


def main(args):
    # Make job dir.
    timestamp = int(time.time())
    job_dir = os.path.join(args.job_dir, str(timestamp))
    os.makedirs(job_dir, exist_ok=True)

    # Make env.
    register(
        id="Snake-v0",
        entry_point="snake.env:SnakeEnv",
        kwargs={
            "side_length": args.side_length,
            "egocentric": args.egocentric,
            "egocentric_side_length": args.egocentric_side_length,
        },
    )
    env = pyrl.wrappers.Batch(lambda: gym.make("Snake-v0"), batch_size=args.batch_size)
    atexit.register(env.close)

    # Random seeding.
    env.seed(args.seed)
    np.random.seed(args.seed)
    tf.random.set_seed(args.seed)

    # Make agent.
    if args.agent == "mlp":
        agent = agents.MLPAgent(
            observation_space=env.observation_space, action_space=env.action_space
        )
    elif args.agent == "conv":
        agent = agents.ConvAgent(
            observation_space=env.observation_space, action_space=env.action_space
        )
<<<<<<< HEAD
    elif args.agent == "gru":
        agent = agents.GRUAgent(
            observation_space=env.observation_space, action_space=env.action_space
        )
    else:
        raise NotImplementedError("Choose one of 'mlp', 'conv', or 'gru'.")
=======
    else:
        raise NotImplementedError("Enter one of 'mlp' or 'conv' for --agent argument.")
>>>>>>> 263852e5

    # Make optimizer.
    value_optimizer = tf.keras.optimizers.Adam(
        learning_rate=args.learning_rate, clipnorm=1.0
    )
    policy_optimizer = tf.keras.optimizers.Adam(
        learning_rate=args.learning_rate, clipnorm=1.0
    )

    # Make job for managing checkpoints.
    checkpointables = {
        "agent": agent,
        "value_optimizer": value_optimizer,
        "policy_optimizer": policy_optimizer,
    }
    checkpoint = tf.train.Checkpoint(**checkpointables)
    checkpoint_path = tf.train.latest_checkpoint(job_dir)
    if checkpoint_path is not None:
        checkpoint.restore(checkpoint_path)

    # Make summary writer
    summary_writer = tf.summary.create_file_writer(
        job_dir, max_queue=100, flush_millis=30 * 1000
    )
    summary_writer.set_as_default()

    # Make rollout.
    rollout = BatchRollout(env, max_episode_steps=args.max_steps)

    # Training loop.
    for it in range(args.n_iter):
        # Collect trajectories of experience.
        states, actions, rewards, next_states, weights, dones = rollout(
            agent=agent, episodes=args.batch_size, render=args.render, explore=True
        )

        episodic_reward = tf.reduce_mean(tf.reduce_sum(rewards, axis=-1))
        lengths = tf.reduce_sum(weights, axis=1)
        mean_length = tf.reduce_mean(lengths)

        # Make summaries.
        tf.summary.scalar("rewards/train", episodic_reward, step=it)
        tf.summary.scalar("avg. length/train", mean_length, step=it)
        tf.summary.histogram(
            "actions/train", tf.boolean_mask(actions, weights), step=it
        )

        # Fit value network.
        for i in range(args.value_steps):
            # Compute discounted returns to use as value network regression targets.
            returns = discounted_returns(
                rewards=tf.cast(rewards, tf.float32) * weights,
                discounts=args.discount,
                weights=weights,
            )

            with tf.GradientTape() as tape:
                # Compute value of states in sampled trajectories.
                values = agent.value(states)

                # Compute value loss as mean squared error
                # between predicted values and actual returns.
                loss = tf.reduce_mean(
                    (tf.square(values - tf.stop_gradient(returns)) * weights)
                )

            # Compute and apply value network gradients.
            variables = agent.value_trainable_variables
            grads = tape.gradient(loss, variables)
            grad_norm = tf.linalg.global_norm(grads)
            value_optimizer.apply_gradients(zip(grads, variables))

            # Make summaries.
            tf.summary.histogram(
                "values",
                tf.boolean_mask(values, weights),
                step=value_optimizer.iterations,
            )
            tf.summary.scalar("losses/critic", loss, step=value_optimizer.iterations)
            tf.summary.scalar(
                "grad_norm/critic", grad_norm, step=value_optimizer.iterations
            )

        # Fit policy network.
        for i in range(args.policy_steps):
            # Compute value baseline.
            values = agent.value(states)

            # Compute advantages using TD(lambda).
            advantages = generalized_advantage_estimate(
                rewards=tf.cast(rewards, tf.float32),
                values=values,
                discounts=args.discount,
                lambdas=args.lmbda,
                weights=weights,
            )

            with tf.GradientTape() as tape:
                # Compute estimate of policy distribution.
                log_probs, values, probs = agent.policy_value(states, actions)

                # Compute unnormalized distribution
                # from scaled, exponentiated advantages.
                score = tf.minimum(tf.exp(advantages / args.beta), args.score_max)

                # Compute policy loss as mismatch between
                # policy and scaled advantage distribution.
                policy_loss = -tf.reduce_sum(
                    tf.squeeze(log_probs) * tf.stop_gradient(score) * weights
                )
                loss = policy_loss / (args.batch_size * args.max_steps)

            # Compute and apply gradients to policy parameters.
            variables = agent.policy_trainable_variables
            grads = tape.gradient(loss, variables)
            grad_norm = tf.linalg.global_norm(grads)
            policy_optimizer.apply_gradients(zip(grads, variables))

            entropy = -tf.reduce_mean(tf.boolean_mask(log_probs, weights))
            value = tf.reduce_mean(tf.boolean_mask(values, weights))

            # Make summaries.
            tf.summary.histogram(
                "policy/advantages",
                tf.boolean_mask(advantages, weights),
                step=policy_optimizer.iterations,
            )
            tf.summary.histogram(
                "policy/score",
                tf.boolean_mask(score, weights),
                step=policy_optimizer.iterations,
            )
            tf.summary.scalar(
                "losses/policy", policy_loss, step=policy_optimizer.iterations
            )
            tf.summary.scalar(
                "grad_norm/policy", grad_norm, step=policy_optimizer.iterations
            )
            tf.summary.scalar(
                "policy/entropy", entropy, step=policy_optimizer.iterations
            )
            tf.summary.scalar("policy/value", value, step=policy_optimizer.iterations)

            for j in range(env.action_space.n):
                tf.summary.histogram(
                    "action_probs/%d" % j,
                    probs[..., j],
                    step=policy_optimizer.iterations,
                )

        if it % args.valid_every == 0:
            # Collect trajectories of experience.
            _, actions, rewards, _, weights, _ = rollout(
                agent=agent, episodes=args.batch_size, render=args.render, explore=False
            )
            episodic_reward = tf.reduce_mean(tf.reduce_sum(rewards, axis=-1))
            lengths = tf.reduce_sum(weights, axis=1)
            mean_length = tf.reduce_mean(lengths)

            # Make summaries.
            tf.summary.scalar("rewards/eval", episodic_reward, step=it)
            tf.summary.scalar("avg. length/eval", mean_length, step=it)
            tf.summary.histogram(
                "actions/eval", tf.boolean_mask(actions, weights), step=it
            )

            # save checkpoint
            checkpoint_prefix = os.path.join(job_dir, "checkpoint")
            checkpoint.save(file_prefix=checkpoint_prefix)


def parse_args():
    parser = argparse.ArgumentParser()
    parser.add_argument("--job-dir", type=str, required=True)
    parser.add_argument("--seed", type=int, default=0)
    parser.add_argument("--side-length", type=int, default=6)
    parser.add_argument("--agent", type=str, default="mlp")
    parser.add_argument("--n-iter", type=int, default=10000)
<<<<<<< HEAD
    parser.add_argument("--batch-size", type=int, default=128)
    parser.add_argument("--max-steps", type=int, default=200)
=======
    parser.add_argument("--batch-size", type=int, default=64)
    parser.add_argument("--max-steps", type=int, default=150)
>>>>>>> 263852e5
    parser.add_argument("--value-steps", type=int, default=10)
    parser.add_argument("--policy-steps", type=int, default=10)
    parser.add_argument("--valid-every", type=int, default=10)
    parser.add_argument("--learning-rate", type=float, default=1e-3)
    parser.add_argument("--discount", type=float, default=0.99)
    parser.add_argument("--lmbda", type=float, default=0.95)
    parser.add_argument("--beta", type=float, default=0.05)
    parser.add_argument("--score-max", type=float, default=100.0)
    parser.add_argument("--render", action="store_true")
    parser.add_argument("--egocentric", action="store_true")
    parser.add_argument("--egocentric-side-length", type=int, default=7)
    return parser.parse_args()


if __name__ == "__main__":
    main(parse_args())<|MERGE_RESOLUTION|>--- conflicted
+++ resolved
@@ -47,17 +47,12 @@
         agent = agents.ConvAgent(
             observation_space=env.observation_space, action_space=env.action_space
         )
-<<<<<<< HEAD
     elif args.agent == "gru":
         agent = agents.GRUAgent(
             observation_space=env.observation_space, action_space=env.action_space
         )
     else:
         raise NotImplementedError("Choose one of 'mlp', 'conv', or 'gru'.")
-=======
-    else:
-        raise NotImplementedError("Enter one of 'mlp' or 'conv' for --agent argument.")
->>>>>>> 263852e5
 
     # Make optimizer.
     value_optimizer = tf.keras.optimizers.Adam(
@@ -236,13 +231,8 @@
     parser.add_argument("--side-length", type=int, default=6)
     parser.add_argument("--agent", type=str, default="mlp")
     parser.add_argument("--n-iter", type=int, default=10000)
-<<<<<<< HEAD
     parser.add_argument("--batch-size", type=int, default=128)
     parser.add_argument("--max-steps", type=int, default=200)
-=======
-    parser.add_argument("--batch-size", type=int, default=64)
-    parser.add_argument("--max-steps", type=int, default=150)
->>>>>>> 263852e5
     parser.add_argument("--value-steps", type=int, default=10)
     parser.add_argument("--policy-steps", type=int, default=10)
     parser.add_argument("--valid-every", type=int, default=10)
