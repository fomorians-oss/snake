--- conflicted
+++ resolved
@@ -38,16 +38,9 @@
             if render:
                 self.env.envs[0].render()
 
-<<<<<<< HEAD
             action = agent.step(
                 tf.expand_dims(state, axis=1), explore=explore, reset_states=step == 0
             ).numpy()[:, 0]
-
-=======
-            action = agent.step(tf.expand_dims(state, axis=1), explore=explore).numpy()[
-                :, 0
-            ]
->>>>>>> 263852e5
             next_state, reward, done, info = self.env.step(action)
 
             states[:, step] = state
